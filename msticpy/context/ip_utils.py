# -------------------------------------------------------------------------
# Copyright (c) Microsoft Corporation. All rights reserved.
# Licensed under the MIT License. See License.txt in the project root for
# license information.
# --------------------------------------------------------------------------
"""
ip_utils - IP Address functions.

Contains a series of functions required to manipulate and enrich IP Address data
to assist investigations.

Designed to support any data source containing IP address entity.

"""

import contextlib
import ipaddress
from functools import lru_cache
from typing import List, Optional, Set, Tuple

import pandas as pd
from deprecated.sphinx import deprecated
from ipwhois import (
    ASNRegistryError,
    HostLookupError,
    HTTPLookupError,
    HTTPRateLimitError,
    IPWhois,
    WhoisLookupError,
    WhoisRateLimitError,
)

from .._version import VERSION
from ..common.utility import arg_to_list, export
from ..datamodel.entities import GeoLocation, IpAddress

__version__ = VERSION
__author__ = "Ashwin Patil"


@export  # noqa: MC0001
def convert_to_ip_entities(  # noqa: MC0001
    ip_str: Optional[str] = None,
    data: Optional[pd.DataFrame] = None,
    ip_col: Optional[str] = None,
    geo_lookup: bool = True,
) -> List[IpAddress]:  # noqa: MC0001
    """
    Take in an IP Address string and converts it to an IP Entity.

    Parameters
    ----------
    ip_str : str
        A string with a single IP Address or multiple addresses
        delimited by comma or space
    data : pd.DataFrame
        Use DataFrame as input
    ip_col : str
        Column containing IP addresses
    geo_lookup : bool
        If true, do geolocation lookup on IPs,
        by default, True

    Returns
    -------
    List
        The populated IP entities including address and geo-location

    Raises
    ------
    ValueError
        If neither ip_string or data/column provided as input

    """
    # locally imported to prevent cyclic import
    # pylint: disable=import-outside-toplevel, cyclic-import
    from .geoip import GeoLiteLookup

    geo_lite_lookup = GeoLiteLookup()

    ip_entities: List[IpAddress] = []
    all_ips: Set[str] = set()

    if ip_str:
        addrs = arg_to_list(ip_str)
    elif data is not None and ip_col:
        addrs = data[ip_col].values
    else:
        raise ValueError("Must specify either ip_str or data + ip_col parameters.")

    for addr in addrs:
        if isinstance(addr, list):
            ip_list = set(addr)
        elif isinstance(addr, str) and "," in addr:
            ip_list = {ip.strip() for ip in addr.split(",")}
        else:
            ip_list = {addr}
        ip_list = ip_list - all_ips  # remove IP addresses we've seen
        ip_entities.extend(IpAddress(Address=ip) for ip in ip_list)
        all_ips |= ip_list
        if geo_lookup:
            for ip_ent in ip_entities:
<<<<<<< HEAD
                geo_lite_lookup.lookup_ip(ip_entity=ip_ent)
=======
                with contextlib.suppress(DataError):
                    ip_lookup.lookup_ip(ip_entity=ip_ent)
>>>>>>> 9a61be91
    return ip_entities


@export  # noqa: MC0001
# pylint: disable=too-many-return-statements, invalid-name
def get_ip_type(ip: str = None, ip_str: str = None) -> str:  # noqa: MC0001
    """
    Validate value is an IP address and determine IPType category.

    (IPAddress category is e.g. Private/Public/Multicast).

    Parameters
    ----------
    ip : str
        The string of the IP Address
    ip_str : str
        The string of the IP Address - alias for `ip`

    Returns
    -------
    str
        Returns ip type string using ip address module

    """
    ip_str = ip or ip_str
    if not ip_str:
        raise ValueError("'ip' or 'ip_str' value must be specified")
    try:
        ipaddress.ip_address(ip_str)
    except ValueError:
        print(f"{ip_str} does not appear to be an IPv4 or IPv6 address")
    else:
        if ipaddress.ip_address(ip_str).is_multicast:
            return "Multicast"
        if ipaddress.ip_address(ip_str).is_global:
            return "Public"
        if ipaddress.ip_address(ip_str).is_loopback:
            return "Loopback"
        if ipaddress.ip_address(ip_str).is_link_local:
            return "Link Local"
        if ipaddress.ip_address(ip_str).is_unspecified:
            return "Unspecified"
        if ipaddress.ip_address(ip_str).is_private:
            return "Private"
        if ipaddress.ip_address(ip_str).is_reserved:
            return "Reserved"

    return "Unspecified"


# pylint: enable=too-many-return-statements


# pylint: disable=invalid-name
@export
@lru_cache(maxsize=1024)
def get_whois_info(
    ip: str = None, show_progress: bool = False, **kwargs
) -> Tuple[str, dict]:
    """
    Retrieve whois ASN information for given IP address using IPWhois python package.

    Parameters
    ----------
    ip : str
        IP Address to look up.
    ip_str : str
        alias for `ip`.
    show_progress : bool, optional
        Show progress for each query, by default False

    Returns
    -------
    IP
        Details of the IP data collected

    Notes
    -----
    This function uses the Python functools lru_cache and
    will return answers from the cache for previously queried
    IP addresses.

    """
    ip_str = ip or kwargs.get("ip_str")
    if not ip_str:
        raise ValueError("'ip' or 'ip_str' value must be specified")
    ip_type = get_ip_type(ip_str)
    if ip_type == "Public":
        try:
            whois = IPWhois(ip_str)
            whois_result = whois.lookup_whois()
            if show_progress:
                print(".", end="")
            return whois_result["asn_description"], whois_result
        except (
            HTTPLookupError,
            HTTPRateLimitError,
            HostLookupError,
            WhoisLookupError,
            WhoisRateLimitError,
            ASNRegistryError,
        ) as err:
            return f"Error during lookup of {ip_str} {type(err)}", {}
    return f"No ASN Information for IP type: {ip_type}", {}


# pylint: enable=invalid-name


@export
def get_whois_df(
    data: pd.DataFrame,
    ip_column: str,
    all_columns: bool = False,
    asn_col: str = "AsnDescription",
    whois_col: Optional[str] = None,
    show_progress: bool = False,
) -> pd.DataFrame:
    """
    Retrieve Whois ASN information for DataFrame of IP Addresses.

    Parameters
    ----------
    data : pd.DataFrame
        Input DataFrame
    ip_column : str
        Column name of IP Address to look up.
    all_columns:
        Expand all whois data to columns.
    asn_col : str, optional
        Name of the output column for ASN description,
        by default "ASNDescription".
        Ignored if `all_columns` is True.
    whois_col : str, optional
        Name of the output column for full whois data,
        by default "WhoIsData"
        Ignored if `all_columns` is True.
    show_progress : bool, optional
        Show progress for each query, by default False

    Returns
    -------
    pd.DataFrame
        Output DataFrame with results in added columns.

    """
    if all_columns:
        return data.apply(
            lambda x: get_whois_info(x[ip_column], show_progress=show_progress)[1],
            axis=1,
            result_type="expand",
        )
    data = data.copy()
    if whois_col is not None:
        data[[asn_col, whois_col]] = data.apply(
            lambda x: get_whois_info(x[ip_column], show_progress=show_progress),
            axis=1,
            result_type="expand",
        )
    else:
        data[asn_col] = data.apply(
            lambda x: get_whois_info(x[ip_column], show_progress=show_progress)[0],
            axis=1,
        )
    return data


@pd.api.extensions.register_dataframe_accessor("mp_whois")
@export
class IpWhoisAccessor:
    """Pandas api extension for IP Whois lookup."""

    def __init__(self, pandas_obj):
        """Instantiate pandas extension class."""
        self._df = pandas_obj

    def lookup(self, ip_column, **kwargs):
        """
        Extract IoCs from either a pandas DataFrame.

        Parameters
        ----------
        ip_column : str
            Column name of IP Address to look up.

        Other Parameters
        ----------------
        asn_col : str, optional
            Name of the output column for ASN description,
            by default "ASNDescription"
        whois_col : str, optional
            Name of the output column for full whois data,
            by default "WhoIsData"
        show_progress : bool, optional
            Show progress for each query, by default False

        Returns
        -------
        pd.DataFrame
            Output DataFrame with results in added columns.

        """
        return get_whois_df(data=self._df, ip_column=ip_column, **kwargs)


@deprecated("Will be removed in version 2.0.0", version="1.4.0")
@export
def create_ip_record(
    heartbeat_df: pd.DataFrame, az_net_df: pd.DataFrame = None
) -> IpAddress:
    """
    Generate ip_entity record for provided IP value.

    Parameters
    ----------
    heartbeat_df : pd.DataFrame
        A dataframe of heartbeat data for the host
    az_net_df : pd.DataFrame
        Option dataframe of Azure network data for the host

    Returns
    -------
    IP
        Details of the IP data collected

    """
    ip_entity = IpAddress()

    # Produce ip_entity record using available dataframes
    ip_hb = heartbeat_df.iloc[0]
    ip_entity.Address = ip_hb["ComputerIP"]
    ip_entity.hostname = ip_hb["Computer"]  # type: ignore
    ip_entity.SourceComputerId = ip_hb["SourceComputerId"]  # type: ignore
    ip_entity.OSType = ip_hb["OSType"]  # type: ignore
    ip_entity.OSName = ip_hb["OSName"]  # type: ignore
    ip_entity.OSVMajorersion = ip_hb["OSMajorVersion"]  # type: ignore
    ip_entity.OSVMinorVersion = ip_hb["OSMinorVersion"]  # type: ignore
    ip_entity.ComputerEnvironment = ip_hb["ComputerEnvironment"]  # type: ignore
    ip_entity.OmsSolutions = [  # type: ignore
        sol.strip() for sol in ip_hb["Solutions"].split(",")
    ]
    ip_entity.VMUUID = ip_hb["VMUUID"]  # type: ignore
    ip_entity.SubscriptionId = ip_hb["SubscriptionId"]  # type: ignore
    geoloc_entity = GeoLocation()  # type: ignore
    geoloc_entity.CountryName = ip_hb["RemoteIPCountry"]  # type: ignore
    geoloc_entity.Longitude = ip_hb["RemoteIPLongitude"]  # type: ignore
    geoloc_entity.Latitude = ip_hb["RemoteIPLatitude"]  # type: ignore
    ip_entity.Location = geoloc_entity  # type: ignore

    # If Azure network data present add this to host record
    if az_net_df is not None and not az_net_df.empty:
        if len(az_net_df) == 1:
            priv_addr_str = az_net_df["PrivateIPAddresses"].loc[0]
            ip_entity["private_ips"] = convert_to_ip_entities(priv_addr_str)
            pub_addr_str = az_net_df["PublicIPAddresses"].loc[0]
            ip_entity["public_ips"] = convert_to_ip_entities(pub_addr_str)
        else:
            if "private_ips" not in ip_entity:
                ip_entity["private_ips"] = []
            if "public_ips" not in ip_entity:
                ip_entity["public_ips"] = []

    return ip_entity<|MERGE_RESOLUTION|>--- conflicted
+++ resolved
@@ -100,12 +100,7 @@
         all_ips |= ip_list
         if geo_lookup:
             for ip_ent in ip_entities:
-<<<<<<< HEAD
                 geo_lite_lookup.lookup_ip(ip_entity=ip_ent)
-=======
-                with contextlib.suppress(DataError):
-                    ip_lookup.lookup_ip(ip_entity=ip_ent)
->>>>>>> 9a61be91
     return ip_entities
 
 
